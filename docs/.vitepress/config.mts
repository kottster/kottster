--- conflicted
+++ resolved
@@ -55,10 +55,7 @@
       'script',
       {
         src: '/docs/js/discord.js',
-<<<<<<< HEAD
-=======
-        defer: 'true',
->>>>>>> ab7fd69e
+        defer: 'true'
       }
     ],
     [
